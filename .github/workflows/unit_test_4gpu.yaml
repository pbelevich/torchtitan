name: 4 GPU Unit Test

on:
  push:
    branches: [ main ]
  pull_request:

concurrency:
  group: unit-test${{ github.workflow }}-${{ github.ref == 'refs/heads/main' && github.run_number || github.ref }}
  cancel-in-progress: true

jobs:
  build-test:
    uses: pytorch/test-infra/.github/workflows/linux_job.yml@main
    with:
      runner: linux.g5.12xlarge.nvidia.gpu
      gpu-arch-type: cuda
      gpu-arch-version: "12.1"
      # Trying how much faster the nvidia-cuda image is
      docker-image: "nvidia/cuda:12.4.1-runtime-ubuntu22.04"
      repository: "pytorch/torchtitan"
      upload-artifact: "outputs"
        # conda create -n "test" python=3.10
        # conda activate test
      script: |
<<<<<<< HEAD
        apt install -y wget
        mkdir -p ~/miniconda3
        wget https://repo.anaconda.com/miniconda/Miniconda3-latest-Linux-x86_64.sh -O ~/miniconda3/miniconda.sh
        bash ~/miniconda3/miniconda.sh -b -u -p ~/miniconda3
        rm -rf ~/miniconda3/miniconda.sh
        ~/miniconda3/bin/conda init bash
        conda install -y -q git clang clangxx cxx-compiler
=======
        conda install -y -q git clang clangxx
>>>>>>> 08079423
        export CC=clang
        export CXX=clangxx
        pip config --user set global.progress_bar off
        pip install --upgrade pip
        python -m pip install --force-reinstall --pre torch --index-url https://download.pytorch.org/whl/nightly/cu121
        python -m pip install -r requirements.txt
        python -m pip install -r dev-requirements.txt
        python -m pip install git+https://github.com/pytorch/pippy
        python ./test_runner.py
        mv outputs artifacts-to-be-uploaded
  # upload-coverage:
  #     - name: Upload Coverage to Codecov
  #       uses: codecov/codecov-action@v3<|MERGE_RESOLUTION|>--- conflicted
+++ resolved
@@ -23,17 +23,13 @@
         # conda create -n "test" python=3.10
         # conda activate test
       script: |
-<<<<<<< HEAD
         apt install -y wget
         mkdir -p ~/miniconda3
         wget https://repo.anaconda.com/miniconda/Miniconda3-latest-Linux-x86_64.sh -O ~/miniconda3/miniconda.sh
         bash ~/miniconda3/miniconda.sh -b -u -p ~/miniconda3
         rm -rf ~/miniconda3/miniconda.sh
         ~/miniconda3/bin/conda init bash
-        conda install -y -q git clang clangxx cxx-compiler
-=======
         conda install -y -q git clang clangxx
->>>>>>> 08079423
         export CC=clang
         export CXX=clangxx
         pip config --user set global.progress_bar off
