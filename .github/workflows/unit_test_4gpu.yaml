name: 4 GPU Unit Test

on:
  push:
    branches: [ main ]
  pull_request:

concurrency:
  group: unit-test${{ github.workflow }}-${{ github.ref == 'refs/heads/main' && github.run_number || github.ref }}
  cancel-in-progress: true

defaults:
  run:
    shell: bash -l -eo pipefail {0}

jobs:
  unit_tests_4gpu:
    runs-on: linux.g5.12xlarge.nvidia.gpu
    strategy:
      matrix:
        python-version: ['3.10']
    steps:
      - name: Check out repo
        uses: actions/checkout@v3
      - name: Setup conda env
        uses: conda-incubator/setup-miniconda@v2
        with:
          auto-update-conda: true
          miniconda-version: "latest"
          activate-environment: test
          python-version: ${{ matrix.python-version }}
      - name: Update pip
        run: python -m pip install --upgrade pip
      - name: Install dependencies
        run: |
          pip3 install --pre torch --index-url https://download.pytorch.org/whl/nightly/cu121
          python -m pip install -r requirements.txt
          python -m pip install -r dev-requirements.txt
<<<<<<< HEAD
          python -m pip install git+https://github.com/pytorch/pippy
          python -m pip install -e .
=======
>>>>>>> 69d0bd37
      - name: Run test_runner.py
        run: python ./test_runner.py
      - name: Upload Coverage to Codecov
        uses: codecov/codecov-action@v3<|MERGE_RESOLUTION|>--- conflicted
+++ resolved
@@ -36,11 +36,7 @@
           pip3 install --pre torch --index-url https://download.pytorch.org/whl/nightly/cu121
           python -m pip install -r requirements.txt
           python -m pip install -r dev-requirements.txt
-<<<<<<< HEAD
           python -m pip install git+https://github.com/pytorch/pippy
-          python -m pip install -e .
-=======
->>>>>>> 69d0bd37
       - name: Run test_runner.py
         run: python ./test_runner.py
       - name: Upload Coverage to Codecov
