--- conflicted
+++ resolved
@@ -29,103 +29,6 @@
     ngpu: int = 4
 
 
-<<<<<<< HEAD
-CONFIG_DIR = "./train_configs"
-
-"""
-key is the config file name and value is a list of OverrideDefinitions
-that is used to generate variations of integration tests based on the
-same root config file.
-"""
-integration_tests_flavors = defaultdict(list)
-integration_tests_flavors["debug_model.toml"] = [
-    OverrideDefinitions(
-        [
-            [
-                "--checkpoint.enable_checkpoint",
-                f"--job.dump_folder {args.output_dir}/pp_1f1b/",
-                "--experimental.pipeline_parallel_degree 2",
-                "--experimental.pipeline_parallel_split_points layers.1",
-                "--experimental.pipeline_parallel_schedule 1f1b",
-                "--training.data_parallel_degree 1",
-                "--model.norm_type fused_rmsnorm",
-            ],
-        ],
-        "PP 1D test 1f1b",
-        requires_seed_checkpoint=True,
-        ngpu=2,
-    ),
-    OverrideDefinitions(
-        [
-            [
-                "--checkpoint.enable_checkpoint",
-                f"--job.dump_folder {args.output_dir}/pp_gpipe/",
-                "--experimental.pipeline_parallel_degree 2",
-                "--experimental.pipeline_parallel_split_points layers.1",
-                "--experimental.pipeline_parallel_schedule gpipe",
-                "--training.data_parallel_degree 1",
-                "--model.norm_type fused_rmsnorm",
-            ],
-        ],
-        "PP 1D test gpipe",
-        requires_seed_checkpoint=True,
-        ngpu=2,
-    ),
-    OverrideDefinitions(
-        [
-            [
-                "--checkpoint.enable_checkpoint",
-                f"--job.dump_folder {args.output_dir}/pp_dp_1f1b/",
-                "--experimental.pipeline_parallel_degree 2",
-                "--experimental.pipeline_parallel_split_points layers.1",
-                "--experimental.pipeline_parallel_schedule 1f1b",
-                "--training.data_parallel_degree 2",
-                "--model.norm_type fused_rmsnorm",
-            ],
-        ],
-        "PP+DP 1f1b 2D test",
-        requires_seed_checkpoint=True,
-    ),
-    OverrideDefinitions(
-        [
-            [
-                "--checkpoint.enable_checkpoint",
-                f"--job.dump_folder {args.output_dir}/pp_dp_gpipe/",
-                "--experimental.pipeline_parallel_degree 2",
-                "--experimental.pipeline_parallel_split_points layers.1",
-                "--experimental.pipeline_parallel_schedule gpipe",
-                "--training.data_parallel_degree 2",
-                "--model.norm_type fused_rmsnorm",
-            ],
-        ],
-        "PP+DP gpipe 2D test",
-        requires_seed_checkpoint=True,
-    ),
-    OverrideDefinitions(
-        [
-            [
-                "--checkpoint.enable_checkpoint",
-                f"--job.dump_folder {args.output_dir}/pp_tp/",
-                "--experimental.pipeline_parallel_degree 2",
-                "--experimental.pipeline_parallel_split_points layers.1",
-                "--training.tensor_parallel_degree 2",
-                "--model.norm_type rmsnorm",  # TODO fix fused_rmsnorm issue
-            ],
-        ],
-        "PP+TP 2D test",
-        requires_seed_checkpoint=True,
-    ),
-    OverrideDefinitions(
-        [
-            [
-                f"--job.dump_folder {args.output_dir}/default/",
-            ],
-        ],
-        "Default",
-    ),
-    OverrideDefinitions(
-        [
-=======
 def build_test_list(args):
     """
     key is the config file name and value is a list of OverrideDefinitions
@@ -135,7 +38,82 @@
     integration_tests_flavors = defaultdict(list)
     integration_tests_flavors["debug_model.toml"] = [
         OverrideDefinitions(
->>>>>>> 8076b3be
+            [
+                [
+                    "--checkpoint.enable_checkpoint",
+                    f"--job.dump_folder {args.output_dir}/pp_1f1b/",
+                    "--experimental.pipeline_parallel_degree 2",
+                    "--experimental.pipeline_parallel_split_points layers.1",
+                    "--experimental.pipeline_parallel_schedule 1f1b",
+                    "--training.data_parallel_degree 1",
+                    "--model.norm_type fused_rmsnorm",
+                ],
+            ],
+            "PP 1D test 1f1b",
+            requires_seed_checkpoint=True,
+            ngpu=2,
+        ),
+        OverrideDefinitions(
+            [
+                [
+                    "--checkpoint.enable_checkpoint",
+                    f"--job.dump_folder {args.output_dir}/pp_gpipe/",
+                    "--experimental.pipeline_parallel_degree 2",
+                    "--experimental.pipeline_parallel_split_points layers.1",
+                    "--experimental.pipeline_parallel_schedule gpipe",
+                    "--training.data_parallel_degree 1",
+                    "--model.norm_type fused_rmsnorm",
+                ],
+            ],
+            "PP 1D test gpipe",
+            requires_seed_checkpoint=True,
+            ngpu=2,
+        ),
+        OverrideDefinitions(
+            [
+                [
+                    "--checkpoint.enable_checkpoint",
+                    f"--job.dump_folder {args.output_dir}/pp_dp_1f1b/",
+                    "--experimental.pipeline_parallel_degree 2",
+                    "--experimental.pipeline_parallel_split_points layers.1",
+                    "--experimental.pipeline_parallel_schedule 1f1b",
+                    "--training.data_parallel_degree 2",
+                    "--model.norm_type fused_rmsnorm",
+                ],
+            ],
+            "PP+DP 1f1b 2D test",
+            requires_seed_checkpoint=True,
+        ),
+        OverrideDefinitions(
+            [
+                [
+                    "--checkpoint.enable_checkpoint",
+                    f"--job.dump_folder {args.output_dir}/pp_dp_gpipe/",
+                    "--experimental.pipeline_parallel_degree 2",
+                    "--experimental.pipeline_parallel_split_points layers.1",
+                    "--experimental.pipeline_parallel_schedule gpipe",
+                    "--training.data_parallel_degree 2",
+                    "--model.norm_type fused_rmsnorm",
+                ],
+            ],
+            "PP+DP gpipe 2D test",
+            requires_seed_checkpoint=True,
+        ),
+        OverrideDefinitions(
+            [
+                [
+                    "--checkpoint.enable_checkpoint",
+                    f"--job.dump_folder {args.output_dir}/pp_tp/",
+                    "--experimental.pipeline_parallel_degree 2",
+                    "--experimental.pipeline_parallel_split_points layers.1",
+                    "--training.tensor_parallel_degree 2",
+                    "--model.norm_type rmsnorm",  # TODO fix fused_rmsnorm issue
+                ],
+            ],
+            "PP+TP 2D test",
+            requires_seed_checkpoint=True,
+        ),
+        OverrideDefinitions(
             [
                 [
                     f"--job.dump_folder {args.output_dir}/default/",
@@ -194,33 +172,26 @@
                     "--checkpoint.export_dtype bfloat16",
                 ],
             ],
-<<<<<<< HEAD
-        ],
-        "Checkpoint Integration Test - Save Model Weights Only bf16",
-    ),
-    # oh.. not enough GPUs?
-    # OverrideDefinitions(
-    #     [
-    #         [
-    #             "--checkpoint.enable_checkpoint",
-    # f"--job.dump_folder {args.output_dir}/pp_dp_tp/",
-    #             "--experimental.pipeline_parallel_degree 2",
-    #             "--experimental.pipeline_parallel_split_points layers.1",
-    #             "--training.data_parallel_degree 2",
-    #             "--training.tensor_parallel_degree 2",
-    #             "--model.norm_type rmsnorm",  # TODO fix fused_rmsnorm issue
-    #         ],
-    #     ],
-    #     "PP+DP+TP 3D test",
-    #     requires_seed_checkpoint=True,
-    # ),
-]
-=======
             "Checkpoint Integration Test - Save Model Weights Only bf16",
+        ),
+        OverrideDefinitions(
+            [
+                [
+                    "--checkpoint.enable_checkpoint",
+                    f"--job.dump_folder {args.output_dir}/pp_dp_tp/",
+                    "--experimental.pipeline_parallel_degree 2",
+                    "--experimental.pipeline_parallel_split_points layers.1",
+                    "--training.data_parallel_degree 2",
+                    "--training.tensor_parallel_degree 2",
+                    "--model.norm_type rmsnorm",  # TODO fix fused_rmsnorm issue
+                ],
+            ],
+            "PP+DP+TP 3D test",
+            requires_seed_checkpoint=True,
+            ngpu=8,
         ),
     ]
     return integration_tests_flavors
->>>>>>> 8076b3be
 
 
 def _run_cmd(cmd):
@@ -278,13 +249,21 @@
                 )
                 if is_integration_test:
                     for test_flavor in integration_tests_flavors[config_file]:
-                        run_test(test_flavor, full_path)
+                        if (args.ngpu == 8 and test_flavor.ngpu == 8) or (
+                            args.ngpu == 4 and test_flavor.ngpu <= 4
+                        ):
+                            run_test(test_flavor, full_path)
+                        else:
+                            print(
+                                f"Skipping test {test_flavor} due to num_gpu mismatch {test_flavor.ngpu}"
+                            )
 
 
 def main():
     parser = argparse.ArgumentParser()
-    parser.add_argument("output_dir")
+    parser.add_argument("output_dir", type=str)
     parser.add_argument("--config_dir", default="./train_configs")
+    parser.add_argument("--ngpu", default=4, type=int)
     args = parser.parse_args()
 
     if not os.path.exists(args.output_dir):
